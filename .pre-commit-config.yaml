--- conflicted
+++ resolved
@@ -128,9 +128,5 @@
         name: nbval
         entry: pytest --nbval --nbval-lax --verbose
         language: system
-<<<<<<< HEAD
-        files: pyramids\.py$
-=======
         files: .*\.ipynb$
-        always_run: true
->>>>>>> df815a2a
+        always_run: true