--- conflicted
+++ resolved
@@ -210,22 +210,15 @@
 
             - Now, to check the coordinate reference system, call the `crs` property:
 
-<<<<<<< HEAD
-            >>> print(dataset.crs)
-            GEOGCS["WGS 84",DATUM["WGS_1984",SPHEROID["WGS 84",6378137,298.257223563,AUTHORITY["EPSG","7030"]],AUTHORITY["EPSG","6326"]],PRIMEM["Greenwich",0,AUTHORITY["EPSG","8901"]],UNIT["degree",0.0174532925199433,AUTHORITY["EPSG","9122"]],AXIS["Latitude",NORTH],AXIS["Longitude",EAST],AUTHORITY["EPSG","4326"]]
-
-        See Also
-        --------
-        Dataset.set_crs : Set the Coordinate Reference System (CRS).
-        Dataset.to_crs : Reproject the dataset to any projection.
-        Dataset.epsg : epsg number of the dataset coordinate reference system.
-=======
               ```python
               >>> print(dataset.crs)
               GEOGCS["WGS 84",DATUM["WGS_1984",SPHEROID["WGS 84",6378137,298.257223563,AUTHORITY["EPSG","7030"]],AUTHORITY["EPSG","6326"]],PRIMEM["Greenwich",0,AUTHORITY["EPSG","8901"]],UNIT["degree",0.0174532925199433,AUTHORITY["EPSG","9122"]],AXIS["Latitude",NORTH],AXIS["Longitude",EAST],AUTHORITY["EPSG","4326"]]
 
               ```
->>>>>>> 74bd2934
+        See Also:
+            Dataset.set_crs : Set the Coordinate Reference System (CRS).
+            Dataset.to_crs : Reproject the dataset to any projection.
+            Dataset.epsg : epsg number of the dataset coordinate reference system.
         """
         return self._get_crs()
 
@@ -392,7 +385,6 @@
         """Scale.
 
         The value of the scale is used to convert the pixel values to the real-world values.
-        it means you have to multiply the pixel values by the scale to get the real-world values.
 
         Hint:
             - This property does not need the Dataset to be opened in a write mode to be set.
@@ -472,24 +464,6 @@
     ) -> "Dataset":
         """read_file.
 
-<<<<<<< HEAD
-        Parameters
-        ----------
-        path: [str]
-            Path of file to open.
-        read_only: [bool]
-            File mode, set to False, to open in "update" mode.
-        file_i: [int] default is 0
-            index to the file inside the compressed file you want to read, if the compressed file have only one file
-
-        Returns
-        -------
-        Dataset
-
-        Examples
-        --------
-        Compressed files:
-=======
         Args:
             path (str):
                 Path of file to open.
@@ -504,7 +478,6 @@
 
         Examples:
             Zip files:
->>>>>>> 74bd2934
             - Internal Zip file path (one/multiple files inside the compressed file):
                 if the path contains a zip but does not end with zip (compressed-file-name.zip/1.asc), so the path contains
                     the internal path inside the zip file, so just ad
@@ -567,10 +540,10 @@
                             File: /vsizip/tests/data/virtual-file-system/multiple_compressed_files.zip/2.asc
                 <BLANKLINE>
 
-<<<<<<< HEAD
+                ```
         Virtual files:
             - You can open files stored online simply by using the full url to the file with the `read_file` method.
-
+                ```python
                 >>> url = "https://sentinel-cogs.s3.us-west-2.amazonaws.com/sentinel-s2-l2a-cogs/31/U/FU/2020/3/S2A_31UFU_20200328_0_L2A/B01.tif"
                 >>> dataset = Dataset.read_file(url)
                 >>> print(dataset)
@@ -590,15 +563,9 @@
                             File: https://sentinel-cogs.s3.us-west-2.amazonaws.com/sentinel-s2-l2a-cogs/31/U/FU/2020/3/S2A_31UFU_20200328_0_L2A/B01.tif
                 <BLANKLINE>
 
-        See also
-        --------
-        Dataset.read_array : Read the values stored in a dataset band
-=======
                 ```
-
         See Also:
             - Dataset.read_array: Read the values stored in a dataset band.
->>>>>>> 74bd2934
         """
         src = _io.read_file(path, read_only=read_only, file_i=file_i)
         return cls(src, access="read_only" if read_only else "write")
@@ -1713,148 +1680,13 @@
         cutoff: List = None,
         overview: bool = False,
         overview_index: int = 0,
-<<<<<<< HEAD
         percentile: int = None,
-        **kwargs,
-    ):
-        """Plot the values/overviews of a given band.
-
-        The plot function uses the `cleopatra` as a backend to plot the raster data, for more information check
-        [Cleopatra](https://cleopatra.readthedocs.io/en/latest/arrayglyph-class.html#array_glyph.ArrayGlyph.plot).
-
-        Parameters
-        ----------
-        band : [integer]
-            the band you want to get its data. Default is 0
-        exclude_value: [Any]
-            value to exclude from the plot. Default is None.
-        rgb: [List]
-            The indices of the red, green, and blue bands in the `Dataset`. the `rgb` parameter can be a list of
-            three values, or a list of four values if the alpha band is also included.
-            The `plot` method will check if the rgb bands are defined in the `Dataset`, if all the three bands (
-            red, green, blue)) are defined, the method will use them to plot the real image, if not the rgb bands
-            will be considered as [2,1,0] as the default order for sentinel tif files.
-        surface_reflectance: [int]
-            Default is 10,000.
-        cutoff: [List]
-            clip the range of pixel values for each band. (take only the pixel values from 0 to the value of the cutoff
-            and scale them back to between 0 and 1). Default is None.
-        overview: [bool]
-            True if you want to plot the overview. Default is False.
-        overview_index: [int]
-            index of the overview. Default is 0.
-        percentile: int
-            The percentile value to be used for scaling.
-        **kwargs
-            points : [array]
-                3 column array with the first column as the value you want to display for the point, the second is the rows
-                index of the point in the array, and the third column as the column index in the array.
-                - the second and third column tells the location of the point in the array.
-            point_color: [str]
-                color.
-            point_size: [Any]
-                size of the point.
-            pid_color: [str]
-                the annotation color of the point. Default is blue.
-            pid_size: [Any]
-                size of the point annotation.
-            figsize: [tuple], optional
-                figure size. The default is (8,8).
-            title: [str], optional
-                title of the plot. The default is 'Total Discharge'.
-            title_size: [integer], optional, default is 15.
-                title size.
-            cbar_orientation: [string], optional, default is 'vertical'
-                orientation of the color bar horizontal/vertical.
-            cbar_label_rotation: [number], optional, default is -90.
-                rotation of the color bar label.
-            cbar_label_location: str, optional, default is 'bottom'.
-                location of the color bar title 'top', 'bottom', 'center', 'baseline', 'center_baseline'.
-            cbar_length: float, optional
-                ratio to control the height of the color bar. The default is 0.75.
-            ticks_spacing: int, optional
-                Spacing in the color bar ticks. The default is 2.
-            cbar_label_size: integer, optional
-                size of the color bar label. The default is 12.
-            cbar_label: str, optional
-                label of the color bar. The default is 'Discharge m3/s'.
-            color_scale : integer, optional, default is 1.
-                there are 5 options to change the scale of the colors.
-
-                1- `linear`:
-                    linear scale.
-                2- `power`:
-                    for the power scale. Linearly map a given value to the 0-1 range and then apply a power-law
-                    normalization over that range.
-                3- `sym-lognorm`:
-                    the symmetrical logarithmic scale `SymLogNorm` is logarithmic in both the positive and
-                    negative directions from the origin.
-                4- `boundary-norm`:
-                    the BoundaryNorm scale generates a colormap index based on discrete intervals.
-                5- `midpoint`:
-                    the midpoint scale splits the scale into 2 halfs, be the given value.
-            gamma: [float], optional, default is 0.5.
-                value needed for the color_scale `power`.
-            line_threshold: float, optional, default is 0.0001.
-                value needed for the color_scale `sym-lognorm`.
-            line_scale: float, optional, default is 0.001.
-                value needed for the color_scale `sym-lognorm`.
-            bounds: List, default is None,
-                a list of number to be used as a discrete bounds for the color scale `boundary-norm`.
-            midpoint: float, optional, default is 0.
-                value needed for the color_scale `midpoint`.
-            cmap: str, optional, default is 'coolwarm_r'.
-                color style.
-            display_cell_value: bool
-                True if you want to display the values of the cells as a text
-            num_size: integer, optional, default is 8.
-                size of the numbers plotted on top of each cell.
-            background_color_threshold: [float/integer], optional, default is None.
-                threshold value if the value of the cell is greater, the plotted
-                numbers will be black, and if smaller the plotted number will be white
-                if None given the max value/2 is considered.
-
-        Returns
-        -------
-        ArrayGlyph:
-            ArrayGlyph object. For more details of the ArrayGlyph object check the [ArrayGlyph](
-            https://cleopatra.readthedocs.io/en/latest/arrayglyph-class.html).
-
-        Examples
-        --------
-        - Plot a certain band
-
-            >>> import numpy as np
-            >>> arr = np.random.rand(4, 10, 10)
-            >>> top_left_corner = (0, 0)
-            >>> cell_size = 0.05
-            >>> dataset = Dataset.create_from_array(arr, top_left_corner=top_left_corner, cell_size=cell_size,epsg=4326)
-            >>> dataset.plot(band=0)
-            (<Figure size 800x800 with 2 Axes>, <Axes: >)
-
-        - plot using power scale.
-
-            >>> dataset.plot(band=0, color_scale="power")
-            (<Figure size 800x800 with 2 Axes>, <Axes: >)
-
-        - plot using SymLogNorm scale.
-
-            >>> dataset.plot(band=0, color_scale="sym-lognorm")
-            (<Figure size 800x800 with 2 Axes>, <Axes: >)
-
-        - plot using PowerNorm scale.
-
-            >>> dataset.plot(band=0, color_scale="boundary-norm", bounds=[0, 0.2, 0.4, 0.6, 0.8, 1])
-            (<Figure size 800x800 with 2 Axes>, <Axes: >)
-
-        - plot using BoundaryNorm scale.
-
-            >>> dataset.plot(band=0, color_scale="midpoint")
-            (<Figure size 800x800 with 2 Axes>, <Axes: >)
-=======
         **kwargs: Any,
     ) -> Tuple[Any, Any]:
         """Plot the values/overviews of a given band.
+
+        The plot function uses the `cleopatra` as a backend to plot the raster data, for more information check
+        [Cleopatra](https://cleopatra.readthedocs.io/en/latest/arrayglyph-class.html#array_glyph.ArrayGlyph.plot).
 
         Args:
             band (int, optional):
@@ -1862,19 +1694,23 @@
             exclude_value (Any, optional):
                 Value to exclude from the plot. Default is None.
             rgb (List[int], optional):
-                The `plot` method will check if the RGB bands are defined in the raster file; if all three bands
-                (red, green, blue) are defined, the method will use them to plot the real image; otherwise, the
-                RGB bands will be considered as [2, 1, 0].
+                The indices of the red, green, and blue bands in the `Dataset`. the `rgb` parameter can be a list of
+                three values, or a list of four values if the alpha band is also included.
+                The `plot` method will check if the rgb bands are defined in the `Dataset`, if all the three bands (
+                red, green, blue)) are defined, the method will use them to plot the real image, if not the rgb bands
+                will be considered as [2,1,0] as the default order for sentinel tif files.
             surface_reflectance (int, optional):
-                Default is 10,000.
+                Default is None.
             cutoff (List, optional):
-                Clip the range of pixel values for each band (take only the pixel values from 0 to the value of the cutoff
+                clip the range of pixel values for each band. (take only the pixel values from 0 to the value of the cutoff
                 and scale them back to between 0 and 1). Default is None.
             overview (bool, optional):
                 True if you want to plot the overview. Default is False.
             overview_index (int, optional):
                 Index of the overview. Default is 0.
-            kwargs:
+            percentile: int
+                The percentile value to be used for scaling.
+        kwargs:
                 | Parameter                   | Type                | Description |
                 |-----------------------------|---------------------|-------------|
                 | `points`                    | array               | 3 column array with the first column as the value to display for the point, the second as the row index, and the third as the column index in the array. The second and third columns tell the location of the point. |
@@ -1902,10 +1738,12 @@
                 | `num_size`                  | int, optional       | Size of numbers plotted on top of each cell. Default is `8`. |
                 | `background_color_threshold`| float or int, optional | Threshold for deciding text color over cells: if value > threshold → black text; else white text. If `None`, max value / 2 is used. Default is `None`. |
 
-
         Returns:
-            Tuple[Any, Any]:
-                The axes of the matplotlib figure and the figure object.
+            ArrayGlyph:
+                ArrayGlyph object. For more details of the ArrayGlyph object check the [ArrayGlyph](
+                https://cleopatra.readthedocs.io/en/latest/arrayglyph-class.html).
+
+
 
         Examples:
             - Plot a certain band:
@@ -1924,7 +1762,7 @@
             - plot using power scale.
 
               ```python
-              >>> dataset.plot(band=0, color_scale=2)
+              >>> dataset.plot(band=0, color_scale="power")
               (<Figure size 800x800 with 2 Axes>, <Axes: >)
 
               ```
@@ -1932,7 +1770,7 @@
             - plot using SymLogNorm scale.
 
               ```python
-              >>> dataset.plot(band=0, color_scale=3)
+              >>> dataset.plot(band=0, color_scale=="sym-lognorm")
               (<Figure size 800x800 with 2 Axes>, <Axes: >)
 
               ```
@@ -1940,7 +1778,7 @@
             - plot using PowerNorm scale.
 
               ```python
-              >>> dataset.plot(band=0, color_scale=4, bounds=[0, 0.2, 0.4, 0.6, 0.8, 1])
+              >>> dataset.plot(band=0, color_scale="boundary-norm", bounds=[0, 0.2, 0.4, 0.6, 0.8, 1])
               (<Figure size 800x800 with 2 Axes>, <Axes: >)
 
               ```
@@ -1948,11 +1786,10 @@
             - plot using BoundaryNorm scale.
 
               ```python
-              >>> dataset.plot(band=0, color_scale=5)
+              >>> dataset.plot(band=0, color_scale="midpoint")
               (<Figure size 800x800 with 2 Axes>, <Axes: >)
 
               ```
->>>>>>> 74bd2934
         """
         import_cleopatra(
             "The current function uses cleopatra package to for plotting, please install it manually, for more info "
@@ -3666,34 +3503,6 @@
         Warning:
             The `change_no_data_value` method creates a new dataset in memory in order to change the `no_data_value` in the raster bands.
 
-<<<<<<< HEAD
-        Examples
-        --------
-        - Create `Dataset` consists of 1 bands, 10 rows, 10 columns, at the point lon/lat (0, 0).
-
-            >>> dataset = Dataset.create(
-            ...     cell_size=0.05, rows=3, columns=3, bands=1, top_left_corner=(0, 0),dtype="float32",
-            ...     epsg=4326, no_data_value=-9
-            ... )
-            >>> arr = dataset.read_array()
-            >>> print(arr)
-            [[-9. -9. -9.]
-             [-9. -9. -9.]
-             [-9. -9. -9.]]
-            >>> print(dataset.no_data_value) # doctest: +SKIP
-            [-9.0]
-
-        - The dataset is full of the no_data_value. Now to change the the no_data_value call the `change_no_data_value`
-
-            >>> new_dataset = dataset.change_no_data_value(-10, -9)
-            >>> arr = new_dataset.read_array()
-            >>> print(arr)
-            [[-10. -10. -10.]
-             [-10. -10. -10.]
-             [-10. -10. -10.]]
-            >>> print(new_dataset.no_data_value) # doctest: +SKIP
-            [-10.0]
-=======
         Examples:
             - Create a Dataset (4 bands, 10 rows, 10 columns) at lon/lat (0, 0):
 
@@ -3725,7 +3534,6 @@
               [-10.0]
 
               ```
->>>>>>> 74bd2934
         """
         if not isinstance(new_value, list):
             new_value = [new_value] * self.band_count
@@ -4039,48 +3847,17 @@
         return gdf
 
     def to_file(
-        self,
-        path: str,
-        band: int = 0,
-        tile_length: int = None,
-        creation_options: List[str] = None,
+            self,
+            path: str,
+            band: int = 0,
+            tile_length: int = None,
+            creation_options: List[str] = None,
     ) -> None:
         """Save dataset to tiff file.
 
             `to_file` saves a raster to disk, the type of the driver (georiff/netcdf/ascii) will be implied from the
             extension at the end of the given path.
 
-<<<<<<< HEAD
-        Parameters
-        ----------
-        path: [string]
-            a path including the name of the dataset.
-        band: [int]
-            band index, needed only in case of ascii drivers. Default is 0.
-        tile_length: int, Optional, Default 256.
-            length of the tiles in the driver.
-        creation_options: List[str], Default is None
-            List of strings that will be passed to the GDAL driver during the creation of the dataset.
-            i.e., ['PREDICTOR=2']
-
-        Examples
-        --------
-        - Create `Dataset` consists of 4 bands, 5 rows, 5 columns, at the point lon/lat (0, 0).
-
-            >>> import numpy as np
-            >>> arr = np.random.rand(4, 5, 5)
-            >>> top_left_corner = (0, 0)
-            >>> cell_size = 0.05
-            >>> dataset = Dataset.create_from_array(arr, top_left_corner=top_left_corner, cell_size=cell_size, epsg=4326)
-            >>> print(dataset.file_name)
-            <BLANKLINE>
-
-        - Now to save the dataset as a geotiff file.
-
-            >>> dataset.to_file("my-dataset.tif")
-            >>> print(dataset.file_name)
-            my-dataset.tif
-=======
         Args:
             path (str):
                 A path including the name of the dataset.
@@ -4088,6 +3865,9 @@
                 Band index, needed only in case of ascii drivers. Default is 0.
             tile_length (int, optional):
                 Length of the tiles in the driver. Default is 256.
+            creation_options: List[str], Default is None
+                List of strings that will be passed to the GDAL driver during the creation of the dataset.
+                i.e., ['PREDICTOR=2']
 
         Examples:
             - Create a Dataset with 4 bands, 5 rows, 5 columns, at the point lon/lat (0, 0):
@@ -4111,7 +3891,6 @@
               my-dataset.tif
 
               ```
->>>>>>> 74bd2934
         """
         if not isinstance(path, str):
             raise TypeError("path input should be string type")
@@ -5805,7 +5584,7 @@
 
                   ```python
                   >>> exclude_values = [0]
-                  
+
                   ```
 
                 - This parameter is introduced particularly in the case of rasters that has the no_data_value stored in
@@ -5813,7 +5592,7 @@
                   this behavior.
 
         Returns:
-            GeoDataFrame: 
+            GeoDataFrame:
                 - geodataframe containing the polygon representing the extent of the raster. the extent column should
                   contain a value of 2 only.
                 - if the dataset had separate polygons, each polygon will be in a separate row.
@@ -5916,8 +5695,8 @@
         Returns:
             np.ndarray: Normalized array.
         """
-        array_min = np.nanmin(array)
-        array_max = np.nanmax(array)
+        array_min = array.min()
+        array_max = array.max()
         val = (array - array_min) / (array_max - array_min)
         return val
 
@@ -6747,39 +6526,6 @@
     def band_color(self, values: Dict[int, str]):
         """Assign color interpretation to dataset bands.
 
-<<<<<<< HEAD
-        Parameters
-        ----------
-        values: [Dict[int, str]]
-            dictionary with band index as key and color name as value.
-            e.g. {0: 'red', 1: 'green', 2: 'blue'}, possible values are
-            ['undefined', 'gray_index', 'palette_index', 'red', 'green', 'blue', 'alpha', 'hue', 'saturation',
-            'lightness', 'cyan', 'magenta', 'yellow', 'black', 'YCbCr_YBand', 'YCbCr_CbBand', 'YCbCr_CrBand']
-
-        Examples
-        --------
-        - Create `Dataset` consists of 1 band, 10 rows, 10 columns, at the point lon/lat (0, 0).
-
-            >>> import numpy as np
-            >>> import pandas as pd
-            >>> arr = np.random.randint(1, 3, size=(10, 10))
-            >>> top_left_corner = (0, 0)
-            >>> cell_size = 0.05
-            >>> dataset = Dataset.create_from_array(arr, top_left_corner=top_left_corner, cell_size=cell_size, epsg=4326)
-
-        - To assign a color interpretation to the dataset band (i.e., gray, red, green, or blue), create a dictionary
-        with the band index as a key and the color interpretation as a value
-
-            >>> dataset.band_color = {0: 'gray_index'}
-
-        - You can also assign rgb color interpretation to the dataset bands as follows:
-
-            >>> arr = np.random.randint(1, 3, size=(3, 10, 10))
-            >>> top_left_corner = (0, 0)
-            >>> cell_size = 0.05
-            >>> dataset = Dataset.create_from_array(arr, top_left_corner=top_left_corner, cell_size=cell_size, epsg=4326)
-            >>> dataset.band_color = {0: 'red', 1: 'green', 2: 'blue'}
-=======
         Args:
             values (Dict[int, str]):
                 Dictionary with band index as key and color name as value.
@@ -6818,7 +6564,6 @@
               >>> dataset.band_color = {0: 'red', 1: 'green', 2: 'blue'}
 
               ```
->>>>>>> 74bd2934
         """
         for key, val in values.items():
             if key > self.band_count:
