[project]
name = "pyramids-gis"
<<<<<<< HEAD
version = "0.7.2"
=======
version = "0.7.3"
>>>>>>> df815a2a
description = "GIS utility package"
readme = {file = "README.md", content-type = "text/markdown"}
authors = [
    { name = "Mostafa Farrag", email = "moah.farag@gmail.com" }
]
license = {text = "GNU General Public License v3"}
keywords = ["GIS", "gdal"]

classifiers = [
    "Development Status :: 5 - Production/Stable",
    "Environment :: Console",
    "License :: OSI Approved :: GNU General Public License v3 (GPLv3)",
    "Natural Language :: English",
    "Programming Language :: Python :: 3",
    "Programming Language :: Python :: 3.11",
    "Programming Language :: Python :: 3.12",
    "Programming Language :: Python :: 3.13",
    "Topic :: Scientific/Engineering :: GIS",
    "Intended Audience :: Science/Research",
    "Intended Audience :: Developers",
]

requires-python = ">= 3.11, <4"

dependencies = [
    "geopandas >=1.0.0",
    "hpc-utils >=0.1.5",
    "loguru >=0.7.2",
    "numpy >=2.0.0",
    "pandas >=2.0.0",
    "pyproj >=3.7.0",
    "PyYAML >=6.0.0",
    "Shapely >=2.0.0",
]

[project.optional-dependencies]
dev = [
    "nbval >=0.11.0",
    "pre-commit >=3.7.1",
    "pre-commit-hooks >=4.6.0",
    "pytest >=8.2.2",
    "pytest-cov >= 5.0.0",
    "coverage",
    "build>=1.0.0",
    "twine>=5.0.0",
]
docs = [
    "mkdocs >=1.5.3",
    "mkdocs-material >=9.5.3",
    "mkdocstrings >=0.24.0",
    "mkdocstrings-python >=1.7.5",
    "mike >=2.1.3",
    "mkdocs-jupyter >=0.25.1",
    "mkdocs-autorefs  >=1.2",
    "mkdocs-macros-plugin  >=1.3.7",
    "mkdocs-table-reader-plugin  >=3.1.0",
    "mkdocs-mermaid2-plugin  >=1.2.1",
    "jupyter-contrib-nbextensions  >=0.7.0",
    "notebook<7.0",
    "jupyter"
]

viz = ["cleopatra>=0.5.1"]

[project.urls]
homepage = "https://github.com/Serapieum-of-alex/pyramids"
repository = "https://github.com/Serapieum-of-alex/pyramids"
documentation = "https://pyramids-gis.readthedocs.io/"
Changelog = "https://github.com/Serapieum-of-alex/pyramids/HISTORY.rst"


[build-system]
requires = ["setuptools>=70.1.1", "wheel"]
build-backend = "setuptools.build_meta"

[tool.setuptools]

[tool.setuptools.packages.find]
where = ["src"]
include = ["pyramids", "pyramids.*"]

<<<<<<< HEAD
[tool.pip.index-url]
url = "https://girder.github.io/large_image_wheels"


=======
>>>>>>> df815a2a
[tool.setuptools.package-data]
pyramids = ["*.yaml"]

[tool.flake8]
ignore = ["E203", "E266", "E501", "W503", "E722", "C901", "E741", "E731"]
max-line-length = 88
max-complexity = 18
select = "B,C,E,F,W,T4"

[tool.black]
profile = "flake8"
line-length = 88
skip-string-normalization = true

[tool.isort]
profile = "black"
line_length = 88
multi_line_output = 3


[tool.pytest.ini_options]
pythonpath = ["src"]
testpaths = ["tests"]
markers = [
    "vfs: mark a test as a virtual file system (deselect with '-m \"not vfs\"')",
    "slow: mark test as slow (deselect with '-m \"not slow\"')",
    "fast: mark test as fast (deselect with '-m \"not fast\"')",
    "plot: test plotting function optional package (deselect with '-m \"not plot\"')"
]


<<<<<<< HEAD
[build-system]
requires = [
    "setuptools>=61",
    "wheel",
    "requests"
#    "tomli>=1.1.0",
]
build-backend = "setuptools.build_meta"
=======
[tool.pixi.workspace]
channels = ["conda-forge"]
platforms = ["win-64", "linux-64"]

[tool.pixi.pypi-dependencies]
pyramids-gis = { path = ".", editable = true }

[tool.pixi.tasks]
main = { cmd = "pytest -vvv --cov=src/pyramids -sv -m 'not plot' --cov-report=xml", description = "Run the main test suite" }
plot = { cmd = "pytest -vvv --cov=src/pyramids -sv -m 'plot' --cov-report=xml", description = "Run plot test suite" }
notebooks = { cmd = "pytest --nbval --nbval-lax --verbose examples/notebooks", description = "check notebooks" }
build-dist = { cmd = "python -m build", description = "Build sdist and wheel for PyPI" }
publish-pypi = { cmd = "twine upload --non-interactive --repository pypi dist/*", depends-on = ["build-dist"], description = "Build and upload package to PyPI" }

[tool.pixi.environments]
default = { features = ["viz", "dev"], solve-group = "default" }
docs = { features = ["docs"], solve-group = "default" }
py311 = { features = ["py311", "viz", "dev"], solve-group = "py311" }
py312 = { features = ["py312", "viz", "dev"], solve-group = "py312" }
py313 = { features = ["py313", "viz", "dev"], solve-group = "py313" }


[tool.pixi.feature.py311.dependencies]
python = "3.11.*"
[tool.pixi.feature.py312.dependencies]
python = "3.12.*"
[tool.pixi.feature.py313.dependencies]
python = "3.13.*"

[tool.pixi.dependencies]
gdal = ">=3.10.0,<4"
libgdal-netcdf = ">=3.10.0,<4"
libgdal-hdf4 = ">=3.10.0,<4"
>>>>>>> df815a2a
<|MERGE_RESOLUTION|>--- conflicted
+++ resolved
@@ -1,10 +1,6 @@
 [project]
 name = "pyramids-gis"
-<<<<<<< HEAD
-version = "0.7.2"
-=======
 version = "0.7.3"
->>>>>>> df815a2a
 description = "GIS utility package"
 readme = {file = "README.md", content-type = "text/markdown"}
 authors = [
@@ -86,13 +82,10 @@
 where = ["src"]
 include = ["pyramids", "pyramids.*"]
 
-<<<<<<< HEAD
 [tool.pip.index-url]
 url = "https://girder.github.io/large_image_wheels"
 
 
-=======
->>>>>>> df815a2a
 [tool.setuptools.package-data]
 pyramids = ["*.yaml"]
 
@@ -124,16 +117,6 @@
 ]
 
 
-<<<<<<< HEAD
-[build-system]
-requires = [
-    "setuptools>=61",
-    "wheel",
-    "requests"
-#    "tomli>=1.1.0",
-]
-build-backend = "setuptools.build_meta"
-=======
 [tool.pixi.workspace]
 channels = ["conda-forge"]
 platforms = ["win-64", "linux-64"]
@@ -166,5 +149,4 @@
 [tool.pixi.dependencies]
 gdal = ">=3.10.0,<4"
 libgdal-netcdf = ">=3.10.0,<4"
-libgdal-hdf4 = ">=3.10.0,<4"
->>>>>>> df815a2a
+libgdal-hdf4 = ">=3.10.0,<4"