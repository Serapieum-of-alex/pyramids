--- conflicted
+++ resolved
@@ -4,26 +4,15 @@
 from pandas import DataFrame
 from osgeo import gdal
 from pyramids.dataset import Dataset
-<<<<<<< HEAD
 from pyramids.multidataset import MultiDataset
-
-
-class TestPlotDataSet:
-    import matplotlib
-
-    matplotlib.use("agg")
-=======
-from pyramids.datacube import Datacube
 try:
     from cleopatra.array_glyph import ArrayGlyph
     from cleopatra.config import Config
 except ImportError:
     raise ImportError("Cleopatra is not installed")
 
-
 class TestPlotDataSet:
     Config.set_matplotlib_backend("agg")
->>>>>>> b016031c
 
     @pytest.mark.plot
     def test_single_band(
